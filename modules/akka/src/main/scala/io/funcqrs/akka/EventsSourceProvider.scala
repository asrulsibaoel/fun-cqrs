package io.funcqrs.akka

import akka.NotUsed
<<<<<<< HEAD
=======
import akka.actor.ActorContext
>>>>>>> 5b73bab2
import akka.persistence.query.EventEnvelope
import akka.stream.scaladsl.Source

/**
 * Provides an Akka-Streams [[Source]] that produces [[EventEnvelope]]s.
 * TODO: document it with implementation example
 */
trait EventsSourceProvider {

<<<<<<< HEAD
  def source(offset: Long): Source[EventEnvelope, NotUsed]
=======
  def source(offset: Long)(implicit context: ActorContext): Source[EventEnvelope, NotUsed]
>>>>>>> 5b73bab2

}
<|MERGE_RESOLUTION|>--- conflicted
+++ resolved
@@ -1,10 +1,7 @@
 package io.funcqrs.akka
 
 import akka.NotUsed
-<<<<<<< HEAD
-=======
 import akka.actor.ActorContext
->>>>>>> 5b73bab2
 import akka.persistence.query.EventEnvelope
 import akka.stream.scaladsl.Source
 
@@ -14,10 +11,6 @@
  */
 trait EventsSourceProvider {
 
-<<<<<<< HEAD
-  def source(offset: Long): Source[EventEnvelope, NotUsed]
-=======
   def source(offset: Long)(implicit context: ActorContext): Source[EventEnvelope, NotUsed]
->>>>>>> 5b73bab2
 
 }
