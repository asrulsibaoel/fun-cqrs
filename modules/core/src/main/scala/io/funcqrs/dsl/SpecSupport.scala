--- conflicted
+++ resolved
@@ -5,43 +5,13 @@
 
 import scala.language.implicitConversions
 
-<<<<<<< HEAD
-trait SpecSupport {
 
-  /**
-   * Declares a creational [[Binding]].
-   *
-   * Creational bindings define command handlers and event listeners to be called at Aggregate's instantiation.
-   * Works as Factory for the Aggregate.
-   *
-   * @param binding - [[Binding]] for Aggregate
-   * @return - an AggregateSpec configured the passed creational Binding
-   */
-  def whenCreating[A <: AggregateLike](binding: Binding[A]): AggregateSpec[A] = {
-    val creationSpecUpdated =
-      CreationSpec(
-        // full bindings must be prepended to spec PF
-        cmdHandlerInvokerPF = binding.cmdHandlerInvokers,
-        rejectCmdHandlerInvokerPF = binding.rejectCmdInvokers,
-        eventListenerPF = binding.eventListeners
-      )
-
-    AggregateSpec[A](creationSpecUpdated, UpdateSpec())
-=======
 trait SpecSupport extends AggregateAliases {
 
   def behaviorOf[A <: AggregateLike] = AggregateSpec(new Spec[A])
   def aggregateSpec[A <: AggregateLike] = AggregateSpec(new Spec[A])
 
-  trait AggregateState[+A <: AggregateLike] {
-    def toOption: Option[A] = {
-      this match {
-        case Uninitialized => None
-        case Initialized(aggregate) => Some(aggregate)
-      }
-    }
->>>>>>> 4bc7b2b5
-  }
+  trait AggregateState[+A <: AggregateLike]
 
   object AggregateState {
     def apply[A <: AggregateLike](opt: Option[A]): AggregateState[A] = {
@@ -70,22 +40,7 @@
       type UpdatesCommandToEvents = PartialFunction[(Option[Aggregate], Command), CommandHandlerInvoker[A#Command, A#Event]]
       type UpdatesEventToAggregate = PartialFunction[(Option[Aggregate], Event), Aggregate]
 
-<<<<<<< HEAD
-    val rejectCmdInvokerPF: UpdatesCommandToEvents = {
-      case (agg, cmd) if aggFunc(agg).rejectCmdInvokers.isDefinedAt(cmd) => aggFunc(agg).rejectCmdInvokers(cmd)
-    }
 
-    val eventListenerPF: UpdatesEventToAggregate = {
-      case (agg, evt) if aggFunc(agg).eventListeners.isDefinedAt(evt) => aggFunc(agg).eventListeners(evt)
-    }
-
-    val updateSpecUpdated =
-      updateSpec.copy(
-        cmdHandlerInvokerPF = updateSpec.cmdHandlerInvokerPF orElse cmdInvokerPF,
-        rejectCmdHandlerInvokerPF = updateSpec.rejectCmdHandlerInvokerPF orElse rejectCmdInvokerPF,
-        eventListenerPF = updateSpec.eventListenerPF orElse eventListenerPF
-      )
-=======
       val func = (optAggregate: Option[Aggregate]) => {
         aggFunc(AggregateState(optAggregate))
       }
@@ -93,7 +48,6 @@
       val cmdInvokerPF: UpdatesCommandToEvents = {
         case (optionalAgg, cmd) if func(optionalAgg).cmdHandlerInvokers.isDefinedAt(cmd) => func(optionalAgg).cmdHandlerInvokers(cmd)
       }
->>>>>>> 4bc7b2b5
 
       val rejectCmdInvokerPF: UpdatesCommandToEvents = {
         case (agg, cmd) if func(agg).rejectCmdInvokers.isDefinedAt(cmd) => func(agg).rejectCmdInvokers(cmd)
@@ -113,51 +67,22 @@
       build(copy(spec = specUpdated))
     }
 
-<<<<<<< HEAD
-      def commandHandlerWhenCreating: PartialFunction[Command, CommandHandlerInvoker[Command, Event]] = {
-        // reject PF comes always first as it works as 'guard clause'
-        spec.creationSpec.rejectCmdHandlerInvokerPF orElse spec.creationSpec.cmdHandlerInvokerPF
-      }
-=======
     private def build(aggSpec: AggregateSpec[A]): Behavior[A] = {
       new Behavior[A] {
->>>>>>> 4bc7b2b5
 
         def commandHandler: PartialFunction[(Option[Aggregate], Command), CommandHandlerInvoker[Command, Event]] =
           aggSpec.spec.rejectCmdHandlerInvokerPF orElse aggSpec.spec.cmdHandlerInvokerPF
 
-<<<<<<< HEAD
-      def commandHandlerWhenUpdating: PartialFunction[(Aggregate, Command), CommandHandlerInvoker[Command, Event]] = {
-        // reject PF comes always first as it works as 'guard clause'
-        spec.updateSpec.rejectCmdHandlerInvokerPF orElse spec.updateSpec.cmdHandlerInvokerPF
-=======
         def eventListener: PartialFunction[(Option[Aggregate], Event), Aggregate] =
           aggSpec.spec.eventListenerPF
->>>>>>> 4bc7b2b5
       }
 
     }
   }
-<<<<<<< HEAD
-}
-
-case class CreationSpec[A <: AggregateLike](
-  cmdHandlerInvokerPF: PartialFunction[A#Command, CommandHandlerInvoker[A#Command, A#Event]] = PartialFunction.empty,
-  rejectCmdHandlerInvokerPF: PartialFunction[A#Command, CommandHandlerInvoker[A#Command, A#Event]] = PartialFunction.empty,
-  eventListenerPF: PartialFunction[A#Event, A] = PartialFunction.empty
-)
-
-case class UpdateSpec[A <: AggregateLike](
-  cmdHandlerInvokerPF: PartialFunction[(A, A#Command), CommandHandlerInvoker[A#Command, A#Event]] = PartialFunction.empty,
-  rejectCmdHandlerInvokerPF: PartialFunction[(A, A#Command), CommandHandlerInvoker[A#Command, A#Event]] = PartialFunction.empty,
-  eventListenerPF: PartialFunction[(A, A#Event), A] = PartialFunction.empty
-)
-=======
 
   case class Spec[A <: AggregateLike](
     cmdHandlerInvokerPF: PartialFunction[(Option[A], A#Command), CommandHandlerInvoker[A#Command, A#Event]] = PartialFunction.empty,
     rejectCmdHandlerInvokerPF: PartialFunction[(Option[A], A#Command), CommandHandlerInvoker[A#Command, A#Event]] = PartialFunction.empty,
     eventListenerPF: PartialFunction[(Option[A], A#Event), A] = PartialFunction.empty
   )
-}
->>>>>>> 4bc7b2b5
+}