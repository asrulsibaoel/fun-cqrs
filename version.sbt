--- conflicted
+++ resolved
@@ -1,9 +1,5 @@
 val snapshotSuffix = "-SNAPSHOT"
 
-<<<<<<< HEAD
-version in ThisBuild := "0.1.2" //+ snapshotSuffix
-=======
 version in ThisBuild := "0.3.0" //+ snapshotSuffix
->>>>>>> 5b73bab2
 
 isSnapshot := version.value.endsWith(snapshotSuffix)