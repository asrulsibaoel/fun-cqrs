package shop.domain.model

import java.time.OffsetDateTime

import io.strongtyped.funcqrs._
import io.strongtyped.funcqrs.dsl.BehaviorDsl._
import io.strongtyped.funcqrs.json.TypedJson.{TypeHintFormat, _}
import play.api.libs.json.Json

import scala.concurrent.ExecutionContext

// tag::prod[]
case class Product(name: String,
                   description: String,
                   price: Double,
                   id: ProductNumber) extends Aggregate {

  type Id = ProductNumber
  type Protocol = ProductProtocol.type

}

case class ProductNumber(number: String) extends AggregateID {
  val value = number
}
// end::prod[]

object ProductNumber {

  implicit val format = Json.format[ProductNumber]

  def fromString(aggregateId: String): ProductNumber = {
    ProductNumber(aggregateId)
  }
}

object ProductProtocol extends ProtocolDef {

  case class ProductMetadata(aggregateId: ProductNumber,
                             commandId: CommandId,
                             eventId: EventId = EventId(),
                             date: OffsetDateTime = OffsetDateTime.now(),
                             tags: Set[Tag] = Set()) extends Metadata {
    type Id = ProductNumber
  }


  sealed trait ProductCommand extends ProtocolCommand

  // Creation Command
  case class CreateProduct(name: String, description: String, price: Double) extends ProductCommand

  case class ChangePrice(price: Double) extends ProductCommand
  case class ChangeName(name: String) extends ProductCommand

  case class ChangeName(name: String) extends ProductCommand

  sealed trait ProductEvent extends ProtocolEvent with MetadataFacet[ProductMetadata]
  case class ProductCreated(name: String, description: String, price: Double,
                            metadata: ProductMetadata) extends ProductEvent

  sealed trait ProductUpdateEvent extends ProductEvent
  // Update Events
  case class NameChanged(newName: String, metadata: ProductMetadata) extends ProductUpdateEvent

  case class PriceChanged(newPrice: Double, metadata: ProductMetadata) extends ProductUpdateEvent


  // play-json formats for commands
  implicit val commandsFormat = {
    TypeHintFormat[ProductCommand](
      Json.format[CreateProduct].withTypeHint("Product.Create"),
      Json.format[ChangePrice].withTypeHint("Product.ChangePrice")
    )
  }

}


object Product {

  val tag = Tags.aggregateTag("product")

  def behavior(id: ProductNumber): Behavior[Product] = behaviorImpl(id) //Behavior.empty

  private def behaviorImpl(id: ProductNumber): Behavior[Product] = {

    import ProductProtocol._

    def metadata(productNum: ProductNumber, cmd: ProductCommand) = {
      ProductMetadata(productNum, cmd.id, tags = Set(tag, Order.dependentView))
    }

    behaviorFor[Product]
      .whenConstructing { it =>

      //---------------------------------------------------------------------------------
      // Creational Commands and Events
      it.processesCommands {
        // PF (Command) => EventMagnet
        case cmd: CreateProduct if cmd.price > 0 =>
          ProductCreated(
            cmd.name,
            cmd.description,
            cmd.price,
            metadata(id, cmd)
          )

        case createCmd: CreateProduct => new CommandException("Price is too low!")
      }

      it.acceptsEvents {
        // PF (Event) => Aggregate
        case e: ProductCreated => Product(e.name, e.description, e.price, id)
      }

    }.whenUpdating { it =>

<<<<<<< HEAD
      //---------------------------------------------------------------------------------
      // Update Commands and Events
      it.rejectsCommands {
        // PF (Aggregate, Command) => Throwable
        case (_, cmd: ChangePrice) if cmd.price <= 0            => new CommandException("Price is too low!")
      }

      it.emitsSingleEvent {
        // PF (Aggregate, Command) => Event
        case (_, cmd: ChangePrice) if cmd.price > 0 => PriceChanged(cmd.price, metadata(id, cmd))
        case (_, cmd: ChangeName) => NameChanged(cmd.name, metadata(id, cmd))

=======
      it.processesCommands {
        // PF (Aggregate, Command) => EventMagnet
        case (prod, cmd: ChangePrice) if cmd.price < prod.price => new CommandException("Can't decrease the price")
        case (_, cmd: ChangePrice) if cmd.price <= 0            => new CommandException("Price is too low!")
        case (_, cmd: ChangePrice)                              => PriceChanged(cmd.price, metadata(id, cmd))
        case (_, cmd: ChangeName)                               => NameChanged(cmd.name, metadata(id, cmd))
>>>>>>> 8fad2e72
      }

      it.acceptsEvents {
        // PF (Aggregate, Event) => Aggregate
        case (product, e: NameChanged)  => product.copy(name = e.newName)
        case (product, e: PriceChanged) => product.copy(price = e.newPrice)
      }
      //---------------------------------------------------------------------------------
    }
  }
}<|MERGE_RESOLUTION|>--- conflicted
+++ resolved
@@ -116,27 +116,12 @@
 
     }.whenUpdating { it =>
 
-<<<<<<< HEAD
-      //---------------------------------------------------------------------------------
-      // Update Commands and Events
-      it.rejectsCommands {
-        // PF (Aggregate, Command) => Throwable
-        case (_, cmd: ChangePrice) if cmd.price <= 0            => new CommandException("Price is too low!")
-      }
-
-      it.emitsSingleEvent {
-        // PF (Aggregate, Command) => Event
-        case (_, cmd: ChangePrice) if cmd.price > 0 => PriceChanged(cmd.price, metadata(id, cmd))
-        case (_, cmd: ChangeName) => NameChanged(cmd.name, metadata(id, cmd))
-
-=======
       it.processesCommands {
         // PF (Aggregate, Command) => EventMagnet
         case (prod, cmd: ChangePrice) if cmd.price < prod.price => new CommandException("Can't decrease the price")
         case (_, cmd: ChangePrice) if cmd.price <= 0            => new CommandException("Price is too low!")
         case (_, cmd: ChangePrice)                              => PriceChanged(cmd.price, metadata(id, cmd))
         case (_, cmd: ChangeName)                               => NameChanged(cmd.name, metadata(id, cmd))
->>>>>>> 8fad2e72
       }
 
       it.acceptsEvents {
